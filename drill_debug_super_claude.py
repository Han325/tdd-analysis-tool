--- conflicted
+++ resolved
@@ -293,20 +293,7 @@
                         modifications=[(commit.author_date, commit.hash)],
                         content_history=[(commit.author_date, content)],
                         related_files=set(),
-<<<<<<< HEAD
-                        is_deleted=False,
-                        is_test=any(
-                            pattern.match(basename)
-                            for pattern in [
-                                re.compile(p)
-                                for p in TEST_PATTERNS["java"]["file_patterns"]
-                            ]
-                        ),
-                        is_abstract=content.is_abstract,
-                        is_utility=content.is_utility,
-=======
                         is_deleted=False
->>>>>>> d9bd86df
                     )
             elif modification.change_type == ModificationType.DELETE:
                 if normalized_path in file_histories:
