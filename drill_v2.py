import re
from typing import Dict, Tuple, List, NamedTuple, Set, Optional
from dataclasses import dataclass
from datetime import datetime, timedelta
import os
from collections import defaultdict
from git import Repo, Commit
from pydriller import Repository, ModificationType
import pandas as pd
import logging
import networkx as nx

# Create logs directory if it doesn't exist
if not os.path.exists("logs"):
    os.makedirs("logs")

# Create timestamped log filename
timestamp = datetime.now().strftime("%Y%m%d_%H%M%S")
log_file = os.path.join("logs", f"tdd_analysis_{timestamp}.log")

# Configure logging
logging.basicConfig(
    level=logging.DEBUG,
    format="%(asctime)s - %(levelname)s - %(message)s",
    handlers=[logging.FileHandler(log_file), logging.StreamHandler()],
)

# List of repository URLs (Replace with your own urls)
REPO_URLS = [
    # "https://github.com/apache/bigtop-manager",
    # "https://github.com/apache/commons-csv",
    # "https://github.com/apache/doris-kafka-connector",
<<<<<<< HEAD
    "https://github.com/apache/dubbo-ai", # Krystof - small repository - no TDD
    # "https://github.com/apache/struts-intellij-plugin",
=======
    "https://github.com/apache/struts-intellij-plugin",
>>>>>>> 723092f3
    # "https://github.com/apache/shiro",
    # "https://github.com/apache/hbase",
    # "https://github.com/apache/doris-manager",
    # "https://github.com/apache/commons-io",
    # "https://github.com/apache/tomcat",
    # "https://github.com/apache/flink",
    # "https://github.com/apache/kafka",
    # "https://github.com/apache/dubbo"

]

# Directory to clone repositories
CLONE_DIR = "apache_repos"

# Directory to save analysis results
OUTPUT_DIR = "results"

# Enhanced patterns for test detection
TEST_PATTERNS = {
    "java": {
        "file_patterns": [
            r"Test.*\.java$",
            r".*Test\.java$",
            r".*Tests\.java$",
            r".*TestCase\.java$",
            r".*IT\.java$",  # Integration tests
            r".*ITCase\.java$",
        ],
        "frameworks": [
            "org.junit",
            "org.testng",
            "org.mockito",
            "org.easymock",
            "org.powermock",
        ],
        "annotations": ["@Test", "@Before", "@After", "@BeforeClass", "@AfterClass"],
    }
}


@dataclass
class FileContent:
    """Represents parsed content of a file at a specific point in time"""
    raw_content: str
    imports: List[str]
    class_names: List[str]
    method_names: List[str]
    is_abstract: bool
    is_utility: bool
    test_frameworks: List[str]
    test_methods: List[str]
    dependencies: List[str]
    
    @property
    def is_test(self) -> bool:
        """Determine if file is a test based on content analysis"""
        return bool(self.test_frameworks and self.test_methods and not self.is_abstract)


@dataclass
class FileHistory:
    """Tracks a file's history through version control"""
    creation_date: datetime
    full_path: str
    basename: str
    directory: str
    last_modified_date: datetime
    creation_commit: str
    modifications: List[Tuple[datetime, str]]  # List of (date, commit_hash)
    content_history: List[Tuple[datetime, FileContent]]
    related_files: Set[str]  # Set of related file paths
    is_deleted: bool = False

    @property
    def latest_content(self) -> Optional[FileContent]:
        """Get the most recent content version"""
        return self.content_history[-1][1] if self.content_history else None

    @property
    def is_test(self) -> bool:
        """Determine if file is a test based on latest content"""
        return bool(self.latest_content and self.latest_content.is_test)
    
    @property
    def is_abstract(self) -> bool:
        """Get abstract status from latest content"""
        return bool(self.latest_content and self.latest_content.is_abstract)
    
    @property
    def is_utility(self) -> bool:
        """Get utility status from latest content"""
        return bool(self.latest_content and self.latest_content.is_utility)   
     
class MatchedPair(NamedTuple):
    test_file: FileHistory
    source_file: FileHistory
    directory_match: bool
    confidence_score: float  # Indicates confidence in the match
    relationship_type: str  # 'direct', 'abstract', 'utility', etc.


@dataclass
class CommitAnalysis:
    """Enhanced commit analysis for TDD patterns"""
    hash: str
    message: str
    date: datetime
    modified_files: List[Tuple[str, FileContent]]  # [(path, content)]
    lines_added: int
    lines_removed: int
    is_merge: bool

    @property
    def size_category(self) -> str:
        """Categorize commit size based on changes"""
        total_changes = self.lines_added + self.lines_removed
        num_files = len(self.modified_files)
        if num_files <= 2 and total_changes <= 50:
            return "small"
        elif num_files <= 5 and total_changes <= 200:
            return "medium"
        else:
            return "large"
    
    def has_tdd_message_indicators(self) -> bool:
        """Analyzes commit messages for realistic TDD patterns."""
        msg_lower = self.message.lower()
        
        patterns = [
            r"\btdd\b",
            r"test[s]?\s*[:+]\s*\w+",
            r"add(ed|ing)?\s+tests?",
            r"\btests?\s+first\b", 
            r"test[s]?\s+[+&]\s+impl",
        ]
        
        return any(re.search(pattern, msg_lower) for pattern in patterns)

    def analyze_commit_context(self) -> bool:
        """Combines message analysis with code change context"""
        has_test_indicator = self.has_tdd_message_indicators()
        test_files_added = any('test' in path.lower() for path, _ in self.modified_files)
        
        # Check for test-related content in modified files
        test_content_changes = False
        for _, content in self.modified_files:
            if content.test_methods or content.test_frameworks:
                test_content_changes = True
                break
                
        return has_test_indicator and (test_files_added or test_content_changes)

    @property
    def commit_type(self) -> str:
        """Categorize commit based on changes"""
        if self.is_merge:
            return "merge"
        if self.analyze_commit_context():
            return "test_related"
        return "implementation"


class CommitGraph:
    def __init__(self):
        self.graph = nx.DiGraph()

    def add_commit(self, commit_hash: str, parent_hashes: List[str], branch: str):
        self.graph.add_node(commit_hash, branch=branch)
        for parent in parent_hashes:
            self.graph.add_edge(parent, commit_hash)

    def find_common_ancestor(self, commit1: str, commit2: str) -> Optional[str]:
        try:
            return nx.lowest_common_ancestor(self.graph, commit1, commit2)
        except:
            return None

    def get_branch_point(self, commit_hash: str) -> Optional[str]:
        predecessors = list(self.graph.predecessors(commit_hash))
        if len(predecessors) > 1:
            return commit_hash
        return None


def clone_repos(repo_urls, clone_dir):
    logging.info(f"Starting repository cloning process for {len(repo_urls)} repos")
    if not os.path.exists(clone_dir):
        os.makedirs(clone_dir)
        logging.debug(f"Created clone directory: {clone_dir}")

    for url in repo_urls:
        repo_name = url.split("/")[-1].replace(".git", "")
        repo_path = os.path.join(clone_dir, repo_name)
        logging.debug(f"Processing repository: {repo_name}")

        if not os.path.exists(repo_path):
            logging.info(f"Cloning {repo_name}...")
            try:
                Repo.clone_from(url, repo_path)
                logging.info(f"Successfully cloned {repo_name}")
            except Exception as e:
                logging.error(f"Failed to clone {repo_name}: {str(e)}")
        else:
            logging.info(f"{repo_name} already exists at {repo_path}")

def analyze_java_content(content: str) -> FileContent:
    try:
        import logging
        py4j_logger = logging.getLogger("py4j")
        py4j_logger.setLevel(logging.WARNING)  # Only show warnings and errors
        
        # Connect to the Java Gateway
        from py4j.java_gateway import JavaGateway, GatewayParameters
        logging.info("Connecting to Java Gateway")
        
        gateway = JavaGateway(
            gateway_parameters=GatewayParameters(
                auto_convert=True,
                auto_field=True
            )
        )
        
        parser = gateway.entry_point
        result = parser.parseJavaContent(content)
        
        if result is None:
            logging.error("Received null result from Java parser")
            return create_empty_file_content(content)
            
        # Get basic information
        imports = list(result.getImports())
        class_names = list(result.getClasses())
        method_names = list(result.getMethods())
        test_methods = list(result.getTestMethods())
        
        # Clean logging of what we found
        logging.info(f"Parsed Java file with {len(class_names)} classes")
        logging.info(f"Found {len(method_names)} methods, {len(test_methods)} test methods")
        logging.debug(f"Imports: {', '.join(imports)}")
        logging.debug(f"Classes: {', '.join(class_names)}")
        logging.debug(f"Methods: {', '.join(method_names)}")
        if test_methods:
            logging.debug(f"Test methods: {', '.join(test_methods)}")
        
        # Get test frameworks from imports
        test_frameworks = []
        for framework in TEST_PATTERNS["java"]["frameworks"]:
            if any(framework in imp for imp in imports):
                test_frameworks.append(framework)
                logging.debug(f"Found test framework: {framework}")
        
        return FileContent(
            raw_content=content,
            imports=imports,
            class_names=class_names,
            method_names=method_names,
            is_abstract=result.isAbstract(),
            is_utility=result.isUtility(),
            test_frameworks=test_frameworks,
            test_methods=test_methods,
            dependencies=list(set(imports))
        )
        
    except Exception as e:
        logging.error(f"Error in analyze_java_content: {str(e)}", exc_info=True)
        return create_empty_file_content(content)

def create_empty_file_content(content: str) -> FileContent:
    """Helper function to create an empty FileContent object"""
    return FileContent(
        raw_content=content,
        imports=[],
        class_names=[],
        method_names=[],
        is_abstract=False,
        is_utility=False,
        test_frameworks=[],
        test_methods=[],
        dependencies=[]
    )

def get_file_creation_dates(
    repo_path: str,
) -> Tuple[Dict[str, FileHistory], CommitGraph]:
    logging.info(f"Starting file history analysis for repo: {repo_path}")
    file_histories: Dict[str, FileHistory] = {}
    commit_graph = CommitGraph()
    commit_analyses = []  # New list to store commit analyses


    try:
        repo = Repo(repo_path)
        default_branch = repo.active_branch.name
        logging.debug(f"Using default branch: {default_branch}")

        commit_count = 0
        for commit in Repository(
            repo_path, only_in_branch=default_branch
        ).traverse_commits():
            commit_count += 1

            # Add commit to graph
            if isinstance(commit, Commit):
                commit_graph.add_commit(
                    commit.hash, [p.hash for p in commit.parents], default_branch
                )

            logging.debug(
                f"Processing commit {commit.hash[:8]} from {commit.author_date}"
            )

            modified_files = []
            total_lines_added = 0
            total_lines_removed = 0

            for modification in commit.modified_files:
                current_path = modification.new_path or modification.old_path
                if not current_path:
                    logging.warning(
                        f"Skipping modification with no path in commit {commit.hash[:8]}"
                    )
                    continue

                normalized_path = os.path.normpath(current_path)
                basename = os.path.basename(normalized_path)
                directory = os.path.dirname(normalized_path)

                logging.debug(f"Processing file: {normalized_path}")
                logging.debug(f"Change type: {modification.change_type}")

                # Track lines changed
                total_lines_added += modification.added_lines
                total_lines_removed += modification.deleted_lines

                if modification.change_type == ModificationType.ADD:
                    if normalized_path not in file_histories:
                        # Parse content based on file type
                        content = FileContent("", [], [], [], False, False, [], [], [])
                        if normalized_path.endswith(".java"):
                            content = analyze_java_content(modification.source_code)
                            modified_files.append((normalized_path, content))

                        file_histories[normalized_path] = FileHistory(
                            creation_date=commit.author_date,
                            full_path=normalized_path,
                            basename=basename,
                            directory=directory,
                            last_modified_date=commit.author_date,
                            creation_commit=commit.hash,
                            modifications=[(commit.author_date, commit.hash)],
                            content_history=[(commit.author_date, content)],
                            related_files=set(),
                            is_deleted=False
                        )

                elif modification.change_type == ModificationType.DELETE:
                    if normalized_path in file_histories:
                        file_histories[normalized_path].is_deleted = True
                        file_histories[normalized_path].modifications.append(
                            (commit.author_date, commit.hash)
                        )

                elif modification.change_type == ModificationType.MODIFY:
                    if normalized_path in file_histories:
                        file_histories[normalized_path].last_modified_date = (
                            commit.author_date
                        )
                        file_histories[normalized_path].modifications.append(
                            (commit.author_date, commit.hash)
                        )

                        # Update content history for modified files
                        content = FileContent("", [], [], [], False, False, [], [], [])
                        if normalized_path.endswith(".java"):
                            content = analyze_java_content(modification.source_code)
                            modified_files.append((normalized_path, content))

                        file_histories[normalized_path].content_history.append(
                            (commit.author_date, content)
                        )

            # Create commit analysis after processing all modifications
            commit_analyses.append(CommitAnalysis(
                    hash=commit.hash,
                    message=commit.msg,
                    date=commit.author_date,
                    modified_files=modified_files,
                    lines_added=sum(m.added_lines for m in commit.modified_files),
                    lines_removed=sum(m.deleted_lines for m in commit.modified_files),
                    is_merge=len(commit.parents) > 1
                ))
                    
            logging.info(f"Processed {commit_count} commits")
            logging.info(f"Found {len(file_histories)} unique files")

    except Exception as e:
        logging.error(f"Error processing repository: {str(e)}")
        raise

    return file_histories, commit_graph, commit_analyses


def is_related_directory(test_dir: str, source_dir: str) -> bool:
    """
    Enhanced analysis of directory relationships to handle various project structures.
    Returns True if directories are considered related, False otherwise.

    Handles:
    - Standard Maven/Gradle layout (src/test vs src/main)
    - Python package testing conventions
    - Nested module structures
    - Integration test directories
    - Custom test directory conventions
    - Monorepo structures
    """
    logging.debug(
        f"Analyzing directory relationship between:\nTest: {test_dir}\nSource: {source_dir}"
    )

    # Normalize paths for comparison
    test_components = [c.lower() for c in test_dir.split(os.sep) if c]
    source_components = [c.lower() for c in source_dir.split(os.sep) if c]

    # Common test-source directory patterns
    RELATED_PATTERNS = [
        # Standard Java patterns
        ("test", "main"),
        ("tests", "main"),
        ("test", "src"),
        ("tests", "src"),
        # Integration test patterns
        ("integration-test", "main"),
        ("integration-tests", "main"),
        ("it", "main"),
        # Python patterns # keeping this just in case some java projects use this
        ("tests", ""),  # Python package with tests at root
        ("test", ""),
        # Custom but common patterns
        ("unit-tests", "src"),
        ("unit", "src"),
        ("testing", "src"),
        ("testcases", "src"),
    ]

    # Check for exact directory replacement patterns
    for test_pattern, source_pattern in RELATED_PATTERNS:
        test_normalized = [
            c if c != test_pattern else source_pattern for c in test_components
        ]
        if test_normalized == source_components:
            logging.debug(
                f"Found related directories with pattern: {test_pattern} -> {source_pattern}"
            )
            return True

    # Handle monorepo and nested module structures
    if len(test_components) >= 2 and len(source_components) >= 2:
        # Check if they share the same module/project root
        module_depth = min(len(test_components), len(source_components)) - 1
        if test_components[:module_depth] == source_components[:module_depth]:
            test_suffix = test_components[module_depth:]
            source_suffix = source_components[module_depth:]

            # Check if the remaining parts match any patterns
            for test_pattern, source_pattern in RELATED_PATTERNS:
                if any(part == test_pattern for part in test_suffix) and any(
                    part == source_pattern for part in source_suffix
                ):
                    logging.debug(f"Found related directories in module structure")
                    return True

    # Handle mirror directory structures
    # e.g., com/example/service/impl vs com/example/service/test
    if len(test_components) == len(source_components):
        differences = sum(
            1 for t, s in zip(test_components, source_components) if t != s
        )
        if differences == 1 and any(
            test_marker in test_components
            for test_marker in ["test", "tests", "testing"]
        ):
            logging.debug("Found mirror directory structure with test marker")
            return True

    # Handle special case: test directory at same level
    if len(test_components) > 0 and len(source_components) > 0:
        test_parent = test_components[:-1]
        source_parent = source_components[:-1]
        if test_parent == source_parent and any(
            test_marker in test_components[-1]
            for test_marker in ["test", "tests", "testing"]
        ):
            logging.debug("Found test directory at same level as source")
            return True

    # Special case for integration tests which might be in a separate root directory
    if "integration" in test_components or "it" in test_components:
        # Remove integration test specific parts and compare the rest
        cleaned_test = [
            c
            for c in test_components
            if c not in ["integration", "it", "tests", "test"]
        ]
        cleaned_source = source_components
        if any(cs in cleaned_test for cs in cleaned_source):
            logging.debug("Found related integration test directory")
            return True

    logging.debug("No directory relationship found")
    return False


def calculate_match_confidence(
    test_file: FileHistory, source_file: FileHistory
) -> float:
    confidence = 0.0

    if test_file.basename.replace("Test", "") == source_file.basename:
        confidence += 0.4

    # Directory relationship
    if test_file.directory == source_file.directory:
        confidence += 0.2
    elif is_related_directory(test_file.directory, source_file.directory):
        confidence += 0.1

    # Content-based confidence
    latest_test_content = (
        test_file.content_history[-1][1] if test_file.content_history else None
    )
    latest_source_content = (
        source_file.content_history[-1][1] if source_file.content_history else None
    )

    if latest_test_content and latest_source_content:
        # Check if source class is referenced in test
        if source_file.basename[:-5] in " ".join(
            latest_test_content.raw_content.split()
        ):
            confidence += 0.2

        # Check for matching method names (excluding 'test' prefix)
        test_methods = set(
            m[5:] if m.startswith("test_") else m
            for m in latest_test_content.method_names
        )
        source_methods = set(latest_source_content.method_names)
        if test_methods & source_methods:  # If there's any overlap
            confidence += 0.2

    return min(1.0, confidence)


def get_base_name(filename: str) -> str:
    # Remove Test from end: UserTest.java -> User.java
    base = re.sub(r"Test[s]?\.java$", ".java", filename)
    # Remove Test from start: TestUser.java -> User.java
    base = re.sub(r"^Test(.*)\.java$", r"\1.java", base)
    return base


def match_tests_sources(
    file_histories: Dict[str, FileHistory], commit_graph: CommitGraph
) -> List[MatchedPair]:
    logging.info("Starting enhanced test-source file matching process")
    matches = []

    # Group files by their base names (without Test/Tests suffix)
    basename_groups = defaultdict(list)
    test_files_count = 0
    source_files_count = 0
    for path, history in file_histories.items():
        if not history.is_deleted:
            if history.is_test:
                test_files_count += 1
                logging.debug(f"Found test file: {path}")
            else:
                source_files_count += 1
                logging.debug(f"Found source file: {path}")

            base = get_base_name(history.basename)
            basename_groups[base].append(history)

    logging.info(f"Total test files found: {test_files_count}")
    logging.info(f"Total source files found: {source_files_count}")
    logging.info(f"Number of base name groups: {len(basename_groups)}")

    # Process each group
    for base, histories in basename_groups.items():
        logging.debug(f"\nProcessing base name group: {base}")

        test_files = [h for h in histories if h.is_test]
        source_files = [h for h in histories if not h.is_test]

        logging.debug(
            f"Found {len(test_files)} test files and {len(source_files)} source files in group"
        )

        for test_file in test_files:
            logging.debug(f"\nAnalyzing test file: {test_file.full_path}")
            best_match = None
            best_confidence = 0.0
            relationship_type = "direct"

            # Check each potential source file
            for source_file in source_files:
                logging.debug(f"Comparing with source file: {source_file.full_path}")
                confidence = calculate_match_confidence(test_file, source_file)
                logging.debug(f"Initial confidence score: {confidence}")

                # Adjust confidence based on commit history
                if test_file.creation_commit == source_file.creation_commit:
                    # Check for same-commit TDD patterns
                    if has_tdd_indicators(test_file, source_file):
                        confidence += 0.1
                        logging.debug(
                            f"Added TDD indicator bonus. New confidence: {confidence}"
                        )

                # Check if files were moved from another repository
                if indicates_repository_move(test_file, source_file, commit_graph):
                    confidence += 0.05
                    logging.debug(
                        f"Added repository move bonus. New confidence: {confidence}"
                    )

                if confidence > best_confidence:
                    logging.debug(f"New best match found with confidence {confidence}")
                    best_confidence = confidence
                    best_match = source_file

                    # Determine relationship type
                    if source_file.is_abstract:
                        relationship_type = "abstract"
                        logging.debug("Relationship type: abstract")
                    elif source_file.is_utility:
                        relationship_type = "utility"
                        logging.debug("Relationship type: utility")
                    else:
                        logging.debug("Relationship type: direct")

            if best_match and best_confidence > 0.3:  # Confidence threshold
                logging.info(f"Match found: {test_file.full_path} -> {best_match.full_path}")
                logging.info(f"Confidence: {best_confidence}, Type: {relationship_type}")
                matches.append(
                    MatchedPair(
                        test_file=test_file,
                        source_file=best_match,
                        directory_match=test_file.directory == best_match.directory,
                        confidence_score=best_confidence,
                        relationship_type=relationship_type,
                    )
                )
    # Second pass: Check remaining unmatched test files using imports
    matched_test_paths = {match.test_file.full_path for match in matches}
    all_test_files = [h for h in file_histories.values() if h.is_test and not h.is_deleted]
    remaining_test_files = [f for f in all_test_files if f.full_path not in matched_test_paths]
    
    if remaining_test_files:
        logging.info(f"Starting import-based matching for {len(remaining_test_files)} unmatched test files")
        source_files = [h for h in file_histories.values() if not h.is_test and not h.is_deleted]
        
        for test_file in remaining_test_files:
            if test_file.content_history:
                latest_test_content = test_file.content_history[-1][1]
                best_match = None
                best_confidence = 0.0
                
                for source_file in source_files:
                    source_class = source_file.basename[:-5]
                    for import_stmt in latest_test_content.imports:
                        if source_class == import_stmt.split('.')[-1]:
                            confidence = 0.5
                            if confidence > best_confidence:
                                best_confidence = confidence
                                best_match = source_file
                
                if best_match:
                    logging.info(f"Import-based match found: {test_file.full_path} -> {best_match.full_path}")
                    matches.append(
                        MatchedPair(
                            test_file=test_file,
                            source_file=best_match,
                            directory_match=test_file.directory == best_match.directory,
                            confidence_score=best_confidence,
                            relationship_type="direct"
                        )
                    )

    logging.info(f"Total matches found: {len(matches)}")
    return matches


def has_tdd_indicators(test_file: FileHistory, source_file: FileHistory) -> bool:
    """Check for indicators of TDD when files are committed together."""
    # Get content at creation time
    test_initial = next(
        (c for d, c in test_file.content_history if d == test_file.creation_date), None
    )
    source_initial = next(
        (c for d, c in source_file.content_history if d == source_file.creation_date),
        None,
    )

    if not (test_initial and source_initial):
        return False

      # Enhanced test completeness check
    test_methods_complete = False
    if test_initial.test_methods:
        # Get the raw content to analyze test methods
        raw_content = test_initial.raw_content
        
        for method_name in test_initial.test_methods:
            # Find method content using regex
            method_pattern = "public.*" + re.escape(method_name) + ".*?\\{([^}]*)\\}"
            method_matches = re.findall(method_pattern, raw_content, re.DOTALL)
            
            if method_matches:
                method_content = method_matches[0]  # Get the method body
                
                # Check for meaningful test implementation
                has_assertions = any(pattern in method_content.lower() 
                                   for pattern in ["assert", "expect", "should", "verify"])
                # TODO: Justify why this is the number
                has_meaningful_length = len(method_content.strip()) > 50  # Require substantial test content
                
                if has_assertions and has_meaningful_length:
                    test_methods_complete = True
                    break

    # Enhanced source method check for skeletal implementation
    source_methods_skeletal = False
    if source_initial.method_names:
        empty_or_todo_methods = 0
        total_methods = len(source_initial.method_names)
        
        # TODO: Justify why this is skeletal.
        for method_name in source_initial.method_names:
            method_pattern = ".*" + re.escape(method_name) + ".*?\\{([^}]*)\\}"
            matches = re.findall(method_pattern, source_initial.raw_content, re.DOTALL)
            
            if matches:
                method_body = matches[0].strip()
                is_skeletal = (
                    len(method_body) < 20 or  # Very short implementation
                    "throw new UnsupportedOperationException" in method_body or
                    "TODO" in method_body or
                    "return null" in method_body or
                    "return;" in method_body or
                    not method_body  # Empty body
                )
                if is_skeletal:
                    empty_or_todo_methods += 1
        
        # Consider source skeletal if most methods are empty/minimal
        source_methods_skeletal = (empty_or_todo_methods / total_methods) > 0.5 if total_methods > 0 else False

    # Check for test framework setup
    has_test_framework = bool(test_initial.test_frameworks)
    
    # Check for testing patterns in imports
    has_testing_imports = any(
        "test" in imp.lower() or 
        "junit" in imp.lower() or 
        "assert" in imp.lower() 
        for imp in test_initial.imports
    )

    # Return true if we have strong indicators of TDD
    return (test_methods_complete and source_methods_skeletal) or (
        has_test_framework and has_testing_imports and test_methods_complete
    )

def indicates_repository_move(
    file1: FileHistory, file2: FileHistory, commit_graph: CommitGraph
) -> bool:
    """Detect if files were likely moved from another repository."""
    # Check for indicators of repository migration
    for date1, content1 in file1.content_history:
        for date2, content2 in file2.content_history:
            # Files have similar content but different creation dates
            if content1.raw_content == content2.raw_content and abs(
                date1 - date2
            ) > timedelta(days=1):
                # Check if commit is a merge or has multiple parents
                commit1 = next(
                    (commit for _, commit in file1.modifications if date1 == _), None
                )
                commit2 = next(
                    (commit for _, commit in file2.modifications if date2 == _), None
                )

                if commit1 and commit2:
                    branch_point1 = commit_graph.get_branch_point(commit1)
                    branch_point2 = commit_graph.get_branch_point(commit2)

                    # If either commit is at a branch point, likely indicates a repository merge
                    return bool(branch_point1 or branch_point2)
    return False


def analyze_tdd_patterns(matches: List[MatchedPair], commit_graph: CommitGraph, commit_analyses: List[CommitAnalysis]) -> dict:
    """Enhanced TDD pattern analysis with more detailed reporting"""
    logging.info("Starting comprehensive TDD pattern analysis")

    results = {
        "total_matches": len(matches),
        "same_directory_matches": sum(1 for m in matches if m.directory_match),
        "test_first": 0,
        "test_after": 0,
        "same_commit_tdd": 0,
        "same_commit_unclear": 0,
        "relationship_details": [],  # New: detailed relationship info
        "relationship_types": defaultdict(int),  # Fixed: Initialize defaultdict
        "confidence_details": [],    # New: detailed confidence info
        "confidence_distribution": defaultdict(int),  # Added: Initialize defaultdict
        "multi_test_coverage": 0,
        "abstract_base_coverage": 0,
        "utility_class_coverage": 0,
        "framework_details": [],     # New: detailed framework info
        "repository_moves": 0,
        "squashed_commits": 0,

         # Added new metrics
        "commit_sizes": {
            "small": {"test_first": 0, "test_after": 0, "same_commit": 0},
            "medium": {"test_first": 0, "test_after": 0, "same_commit": 0},
            "large": {"test_first": 0, "test_after": 0, "same_commit": 0}
        },
        "commit_messages": {
            "tdd_indicated": 0,
            "test_focused": 0
        },
        "commit_patterns": {
            "test_related": 0,
            "implementation": 0,
            "merge": 0
        },
        "context_analysis": {
            "message_and_content_match": 0,
            "message_only": 0,
            "content_only": 0
        }
    }

    # Track source files with multiple tests
    source_to_tests = defaultdict(list)
    
    # Track frameworks across all test files
    all_frameworks = set()

    for match in matches:
        # Store detailed relationship info
        relationship_detail = {
            "test_file": match.test_file.basename,
            "source_file": match.source_file.basename,
            "type": match.relationship_type,
            "confidence": match.confidence_score,
            "directory_match": match.directory_match
        }
        results["relationship_details"].append(relationship_detail)

        # Store detailed confidence info
        confidence_detail = {
            "test_file": match.test_file.basename,
            "source_file": match.source_file.basename,
            "confidence_score": match.confidence_score,
            "factors": []  # Will store reasons for confidence score
        }
        
        # Analyze confidence factors
        if match.directory_match:
            confidence_detail["factors"].append("Same directory")
        if match.test_file.basename.replace("Test", "") == match.source_file.basename:
            confidence_detail["factors"].append("Direct name match")
        latest_test_content = match.test_file.latest_content
        if latest_test_content and match.source_file.basename[:-5] in " ".join(latest_test_content.raw_content.split()):
            confidence_detail["factors"].append("Source class referenced in test")
        
        results["confidence_details"].append(confidence_detail)

        # Track relationship types
        results["relationship_types"][match.relationship_type] += 1

        # Track confidence distribution
        confidence_bucket = round(match.confidence_score * 10) / 10
        results["confidence_distribution"][confidence_bucket] += 1

        # Add to source-test mapping
        source_to_tests[match.source_file.full_path].append(match.test_file)

        # # Find relevant commits
        test_commit = next((ca for ca in commit_analyses 
                          if any(path == match.test_file.full_path 
                                for path, _ in ca.modified_files)), None)
        source_commit = next((ca for ca in commit_analyses 
                            if any(path == match.source_file.full_path 
                                  for path, _ in ca.modified_files)), None)

        if test_commit and source_commit:
            size_category = test_commit.size_category
            
            # Analyze creation pattern (combining original and new logic)
            if match.test_file.creation_date < match.source_file.creation_date:
                results["test_first"] += 1
                results["commit_sizes"][size_category]["test_first"] += 1
            elif match.test_file.creation_date > match.source_file.creation_date:
                results["test_after"] += 1
                results["commit_sizes"][size_category]["test_after"] += 1
            else:
                if has_tdd_indicators(match.test_file, match.source_file):
                    results["same_commit_tdd"] += 1
                    results["commit_sizes"][size_category]["same_commit"] += 1
                else:
                    results["same_commit_unclear"] += 1
            
            # Enhanced commit analysis
            results["commit_patterns"][test_commit.commit_type] += 1
            if test_commit.has_tdd_message_indicators():
                results["commit_messages"]["tdd_indicated"] += 1
                if test_commit.analyze_commit_context():
                    results["context_analysis"]["message_and_content_match"] += 1
                else:
                    results["context_analysis"]["message_only"] += 1
            elif test_commit.analyze_commit_context():
                results["context_analysis"]["content_only"] += 1

        # Track frameworks used
        latest_test_content = match.test_file.latest_content
        if latest_test_content:
            all_frameworks.update(latest_test_content.test_frameworks)
            
            # Store detailed framework info
            framework_detail = {
                "test_file": match.test_file.basename,
                "frameworks": latest_test_content.test_frameworks,
                "test_methods": len(latest_test_content.test_methods)
            }
            results["framework_details"].append(framework_detail)

    # Calculate final metrics
    total_determinable = results["test_first"] + results["test_after"] + results["same_commit_tdd"]
    if total_determinable > 0:
        results["tdd_adoption_rate"] = (results["test_first"] + results["same_commit_tdd"]) / total_determinable

     # Convert defaultdicts to regular dicts for cleaner logging
    simple_results = {
        "total_matches": results["total_matches"],
        "same_directory_matches": results["same_directory_matches"],
        "test_first": results["test_first"],
        "test_after": results["test_after"],
        "same_commit_tdd": results["same_commit_tdd"],
        "same_commit_unclear": results["same_commit_unclear"],
        # Commented out following output to focus core data related to RQ
        # "relationship_types": dict(results["relationship_types"]),
        # "confidence_distribution": dict(results["confidence_distribution"]),
        # "multi_test_coverage": results["multi_test_coverage"],
        # "abstract_base_coverage": results["abstract_base_coverage"],
        # "utility_class_coverage": results["utility_class_coverage"],
        # "repository_moves": results["repository_moves"],
        # "squashed_commits": results["squashed_commits"],

        # Add commit size metrics
        "commit_sizes": {
            "small": dict(results["commit_sizes"]["small"]),
            "medium": dict(results["commit_sizes"]["medium"]),
            "large": dict(results["commit_sizes"]["large"])
        },
        # Add commit message metrics
        "commit_messages": dict(results["commit_messages"]),
         # Add commit pattern metrics
        "commit_patterns": dict(results["commit_patterns"]),
        "context_analysis": dict(results["context_analysis"])
    }
    if "tdd_adoption_rate" in results:
        simple_results["tdd_adoption_rate"] = results["tdd_adoption_rate"]

    logging.info("Analysis Results:")
    for key, value in simple_results.items():
        logging.info(f"{key}: {value}")

    return results

def generate_detailed_report(results: dict, output_dir: str, repo_name: str):
    """Generate enhanced detailed analysis report in a timestamped folder"""
    # Create timestamp for the run
    timestamp = datetime.now().strftime("%Y%m%d_%H%M%S")
    
    # Create a new directory for this analysis run
    run_dir = os.path.join(output_dir, f"{repo_name}_analysis_run_{timestamp}")
    os.makedirs(run_dir, exist_ok=True)
    
    logging.info(f"Generating reports in directory: {run_dir}")

    # Create main results CSV
    main_summary = {
        "total_matches": results["total_matches"],
        "same_directory_matches": results["same_directory_matches"],
        "test_first": results["test_first"],
        "test_after": results["test_after"],
        "same_commit_tdd": results["same_commit_tdd"],
        "same_commit_unclear": results["same_commit_unclear"],
        "tdd_adoption_rate": results.get("tdd_adoption_rate", 0)
    }
    main_df = pd.DataFrame([main_summary])
    main_df.to_csv(os.path.join(run_dir, "tdd_analysis_summary.csv"), 
                  index=False)

    # Commented out following csv output to focus core data related to RQ
    # # Create detailed relationship analysis CSV
    # relationship_df = pd.DataFrame(results["relationship_details"])
    # relationship_df.to_csv(
    #     os.path.join(run_dir, "relationship_analysis.csv"),
    #     index=False
    # )

    # # Create detailed confidence analysis CSV
    # confidence_df = pd.DataFrame(results["confidence_details"])
    # confidence_df.to_csv(
    #     os.path.join(run_dir, "confidence_analysis.csv"),
    #     index=False
    # )

    # # Create detailed framework analysis CSV
    # framework_df = pd.DataFrame(results["framework_details"])
    # framework_df.to_csv(
    #     os.path.join(run_dir, "framework_analysis.csv"),
    #     index=False
    # )

    size_data = []
    for size, patterns in results["commit_sizes"].items():
        row = {"size_category": size}
        row.update(patterns)
        size_data.append(row)
    size_df = pd.DataFrame(size_data)
    size_df.to_csv(
        os.path.join(run_dir, "commit_size_analysis.csv"),
        index=False
    )

    message_df = pd.DataFrame([results["commit_messages"]])
    message_df.to_csv(
        os.path.join(run_dir, "commit_message_patterns.csv"),
        index=False
    )

    commit_patterns_df = pd.DataFrame([results["commit_patterns"]])
    commit_patterns_df.to_csv(os.path.join(run_dir, "commit_patterns.csv"), index=False)

    context_analysis_df = pd.DataFrame([results["context_analysis"]])
    context_analysis_df.to_csv(os.path.join(run_dir, "context_analysis.csv"), index=False)

    combined_analysis = {
        **main_summary,
        "small_test_first": results["commit_sizes"]["small"]["test_first"],
        "small_test_after": results["commit_sizes"]["small"]["test_after"],
        "small_same_commit": results["commit_sizes"]["small"]["same_commit"],
        "medium_test_first": results["commit_sizes"]["medium"]["test_first"],
        "medium_test_after": results["commit_sizes"]["medium"]["test_after"],
        "medium_same_commit": results["commit_sizes"]["medium"]["same_commit"],
        "large_test_first": results["commit_sizes"]["large"]["test_first"],
        "large_test_after": results["commit_sizes"]["large"]["test_after"],
        "large_same_commit": results["commit_sizes"]["large"]["same_commit"],
        "tdd_indicated_commits": results["commit_messages"]["tdd_indicated"],
        "test_focused_commits": results["commit_messages"]["test_focused"],
        "test_related_commits": results["commit_patterns"]["test_related"],
        "implementation_commits": results["commit_patterns"]["implementation"],
        "merge_commits": results["commit_patterns"]["merge"],
        "message_content_match": results["context_analysis"]["message_and_content_match"],
        "message_only_indicators": results["context_analysis"]["message_only"],
        "content_only_indicators": results["context_analysis"]["content_only"]
    }
    combined_df = pd.DataFrame([combined_analysis])
    combined_df.to_csv(
        os.path.join(run_dir, "combined_analysis.csv"),
        index=False
    )

    logging.info(f"Enhanced reports generated in {run_dir}")
    
    # # Log summary statistics (For manual inspection)
    # logging.info("\nDetailed Analysis Summary:")
    # logging.info("Test Framework Usage:")
    # for framework_detail in results["framework_details"]:
    #     logging.info(f"  {framework_detail['test_file']}:")
    #     logging.info(f"    Frameworks: {', '.join(framework_detail['frameworks'])}")
    #     logging.info(f"    Test Methods: {framework_detail['test_methods']}")
    
    # logging.info("\nRelationship Analysis:")
    # for rel_detail in results["relationship_details"]:
    #     logging.info(f"  {rel_detail['test_file']} -> {rel_detail['source_file']}:")
    #     logging.info(f"    Type: {rel_detail['type']}")
    #     logging.info(f"    Confidence: {rel_detail['confidence']:.2f}")
        
    # logging.info("\nConfidence Score Breakdown:")
    # for conf_detail in results["confidence_details"]:
    #     logging.info(f"  {conf_detail['test_file']} -> {conf_detail['source_file']}:")
    #     logging.info(f"    Score: {conf_detail['confidence_score']:.2f}")
    #     logging.info(f"    Factors: {', '.join(conf_detail['factors'])}")


def main():
    logging.info("Starting enhanced TDD analysis")
    try:
        # Clone repositories
        clone_repos(REPO_URLS, CLONE_DIR)

        # Analyze each repository
        for repo_url in REPO_URLS:
            repo_name = repo_url.split("/")[-1].replace(".git", "")
            repo_path = os.path.join(CLONE_DIR, repo_name)

            if not os.path.exists(repo_path):
                logging.error(f"Repository {repo_name} does not exist at {repo_path}. Skipping...")
                continue
            if os.path.isdir(repo_path):
                logging.info(f"\nAnalyzing repository: {repo_name}")

                # Get file histories and commit graph
                file_histories, commit_graph, commit_analyses = get_file_creation_dates(repo_path)

                # Match test and source files
                matches = match_tests_sources(file_histories, commit_graph)

                # Analyze TDD patterns
                results = analyze_tdd_patterns(matches, commit_graph, commit_analyses)

                # Generate detailed report
                generate_detailed_report(results, OUTPUT_DIR, repo_name)

    except Exception as e:
        logging.error(f"Fatal error in main execution: {str(e)}")

    logging.info("Analysis completed")


if __name__ == "__main__":
    main()<|MERGE_RESOLUTION|>--- conflicted
+++ resolved
@@ -30,12 +30,8 @@
     # "https://github.com/apache/bigtop-manager",
     # "https://github.com/apache/commons-csv",
     # "https://github.com/apache/doris-kafka-connector",
-<<<<<<< HEAD
     "https://github.com/apache/dubbo-ai", # Krystof - small repository - no TDD
     # "https://github.com/apache/struts-intellij-plugin",
-=======
-    "https://github.com/apache/struts-intellij-plugin",
->>>>>>> 723092f3
     # "https://github.com/apache/shiro",
     # "https://github.com/apache/hbase",
     # "https://github.com/apache/doris-manager",
